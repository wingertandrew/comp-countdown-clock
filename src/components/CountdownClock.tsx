import React, { useState, useEffect, useRef } from 'react';
import { Tabs, TabsContent, TabsList, TabsTrigger } from '@/components/ui/tabs';
import { Settings, Info, Server, Bug } from 'lucide-react';
import { useToast } from '@/hooks/use-toast';
import { ClockState, NTPSyncStatus, ClockStatusVisitor } from '@/types/clock';
import { useDebugLog } from '@/hooks/useDebugLog';
import { NTPSyncManager, DEFAULT_NTP_CONFIG } from '@/utils/ntpSync';

import ClockDisplay from './ClockDisplay';
import SettingsTab from './SettingsTab';
import InfoTab from './InfoTab';
import ApiInfoTab from './ApiInfoTab';
import DebugTab from './DebugTab';
import FloatingClock from './FloatingClock';

const CountdownClock = () => {
  const [clockState, setClockState] = useState<ClockState>({
    minutes: 5,
    seconds: 0,
    currentRound: 1,
    totalRounds: 3,
    isRunning: false,
    isPaused: false,
    elapsedMinutes: 0,
    elapsedSeconds: 0,
    pauseStartTime: null,
    totalPausedTime: 0,
    currentPauseDuration: 0,
    isBetweenRounds: false,
    betweenRoundsMinutes: 0,
    betweenRoundsSeconds: 0,
    betweenRoundsEnabled: true,
    betweenRoundsTime: 60,
    ntpSyncEnabled: false,
    ntpSyncInterval: 21600000, // 6 hours default
    ntpDriftThreshold: 50,
    ntpOffset: 0
  });

  const [initialTime, setInitialTime] = useState({ minutes: 5, seconds: 0 });
  const [inputMinutes, setInputMinutes] = useState(5);
  const [inputSeconds, setInputSeconds] = useState(0);
  const [inputRounds, setInputRounds] = useState(3);
  const [betweenRoundsEnabled, setBetweenRoundsEnabled] = useState(true);
  const [betweenRoundsTime, setBetweenRoundsTime] = useState(60);
  const [ntpSyncEnabled, setNtpSyncEnabled] = useState(false);
  const [ntpSyncInterval, setNtpSyncInterval] = useState(21600000); // 6 hours default
  const [ntpDriftThreshold, setNtpDriftThreshold] = useState(50);
  const [warningAudioPath, setWarningAudioPath] = useState('');
  const [endAudioPath, setEndAudioPath] = useState('');
  const [warningAudioFile, setWarningAudioFile] = useState<File | null>(null);
  const [endAudioFile, setEndAudioFile] = useState<File | null>(null);
  const [audioAlertStatus, setAudioAlertStatus] = useState<string | null>(null);
  const [audioAlertsPlayedThisRound, setAudioAlertsPlayedThisRound] = useState<Set<string>>(new Set());
  const [ntpSyncStatus, setNtpSyncStatus] = useState<NTPSyncStatus>({
    enabled: false,
    lastSync: 0,
    timeOffset: 0,
    healthy: false,
    syncCount: 0,
    errorCount: 0
  });
  const [activeTab, setActiveTab] = useState('clock');
  const [ipAddress, setIpAddress] = useState('');
  const [connectedClients, setConnectedClients] = useState<any[]>([]);
  const [clockStatusVisitors, setClockStatusVisitors] = useState<ClockStatusVisitor[]>([]);

  const { toast } = useToast();
  const wsRef = useRef<WebSocket | null>(null);
  const ntpManagerRef = useRef<NTPSyncManager | null>(null);
  const warningAudioRef = useRef<HTMLAudioElement | null>(null);
  const endAudioRef = useRef<HTMLAudioElement | null>(null);

  const { addDebugLog, ...debugLogProps } = useDebugLog();

<<<<<<< HEAD
  // Load audio paths from server on first render
  useEffect(() => {
    fetch('/api/audio')
      .then(res => res.json())
      .then(data => {
        if (data.warningSoundPath) setWarningAudioPath(data.warningSoundPath);
        if (data.endSoundPath) setEndAudioPath(data.endSoundPath);
      })
      .catch(() => {
        // ignore errors
      });
=======
  // Load saved audio paths from localStorage on first render
  useEffect(() => {
    if (typeof window === 'undefined') return;
    const warn = localStorage.getItem('warningSoundPath');
    const end = localStorage.getItem('endSoundPath');
    if (warn) setWarningAudioPath(warn);
    if (end) setEndAudioPath(end);
>>>>>>> 6dcbe1bb
  }, []);

  // Get local IP address for display
  useEffect(() => {
    setIpAddress(window.location.hostname || 'localhost');
  }, []);

  // WebSocket for server communication
  useEffect(() => {
    const connectWebSocket = () => {
      try {
        const protocol = window.location.protocol === 'https:' ? 'wss:' : 'ws:';
        const wsUrl = `${protocol}//${window.location.host}`;
        console.log('Connecting to WebSocket:', wsUrl);
        const ws = new WebSocket(wsUrl);
        wsRef.current = ws;

        ws.onopen = () => {
          console.log('WebSocket connected - syncing with server');
          addDebugLog('WEBSOCKET', 'Connected to server', { endpoint: wsUrl });
          
          ws.send(JSON.stringify({
            type: 'sync-settings',
            url: window.location.href,
            initialTime,
            totalRounds: inputRounds,
            betweenRoundsEnabled,
            betweenRoundsTime,
            ntpSyncEnabled,
            ntpSyncInterval,
            ntpDriftThreshold
          }));
        };

        ws.onmessage = (event) => {
          try {
            const data = JSON.parse(event.data);
            addDebugLog('WEBSOCKET', 'Received from server', data);
            
            if (data.type === 'status') {
              setClockState(prev => ({
                ...prev,
                ...data,
                pauseStartTime: data.pauseStartTime
              }));

              // Log NTP timestamp if present
              if (data.ntpTimestamp) {
                addDebugLog('NTP', 'Timestamp received via WebSocket', {
                  ntpTimestamp: data.ntpTimestamp,
                  serverTime: data.serverTime,
                  localTime: Date.now() + clockState.ntpOffset,
                  timeDiff: data.ntpTimestamp - (Date.now() + clockState.ntpOffset)
                });
              }

              // Only update these settings if they exist in the server response
              // This prevents the server from overriding local setting changes
              if (typeof data.betweenRoundsEnabled === 'boolean') {
                setBetweenRoundsEnabled(data.betweenRoundsEnabled);
              }
              if (typeof data.betweenRoundsTime === 'number') {
                setBetweenRoundsTime(data.betweenRoundsTime);
              }
              // Remove the automatic NTP sync state updates from server
              // The server should only update NTP state when explicitly set via API
              
              if (data.initialTime) {
                setInitialTime(data.initialTime);
              }
            } else if (data.type === 'clients') {
              setConnectedClients(data.clients || []);
              addDebugLog('WEBSOCKET', 'Connected clients updated', { count: data.clients?.length || 0 });
            } else if (data.type === 'clock_status_visitors') {
              setClockStatusVisitors(data.visitors || []);
            } else if (data.type === 'request-hostname') {
              ws.send(
                JSON.stringify({
                  type: 'client-hostname',
                  hostname: window.location.hostname
                })
              );
            } else {
              handleExternalCommand(data);
            }
          } catch (error) {
            console.error('Invalid WebSocket message:', error);
            addDebugLog('WEBSOCKET', 'Invalid message', { error });
          }
        };

        ws.onerror = (error) => {
          console.log('WebSocket connection failed:', error);
          addDebugLog('WEBSOCKET', 'Connection failed', { error });
        };

        ws.onclose = () => {
          console.log('WebSocket connection closed, attempting to reconnect...');
          addDebugLog('WEBSOCKET', 'Connection closed, reconnecting');
          setTimeout(connectWebSocket, 2000);
        };

        return () => {
          if (ws.readyState === WebSocket.OPEN) {
            ws.close();
          }
        };
      } catch (error) {
        console.log('WebSocket not available:', error);
        addDebugLog('WEBSOCKET', 'Not available', { error: error.message });
      }
    };

    connectWebSocket();
  }, []);

  // NTP Sync Management
  useEffect(() => {
    if (typeof window === 'undefined') return;
    if (ntpSyncEnabled) {
      const config = {
        ...DEFAULT_NTP_CONFIG,
        syncInterval: ntpSyncInterval,
        driftThreshold: ntpDriftThreshold
      };
      
      ntpManagerRef.current = new NTPSyncManager(config);
      ntpManagerRef.current.setCallbacks(
        (data) => {
          setNtpSyncStatus(prev => ({
            ...prev,
            lastSync: data.timestamp,
            timeOffset: data.offset,
            healthy: true,
            syncCount: prev.syncCount + 1
          }));
          addDebugLog('NTP', 'Time synchronized', {
            server: data.server,
            offset: data.offset,
            timestamp: data.timestamp
          });
        },
        (error) => {
          setNtpSyncStatus(prev => ({
            ...prev,
            healthy: false,
            errorCount: prev.errorCount + 1
          }));
          addDebugLog('NTP', 'Sync error', { error });
        }
      );
      
      ntpManagerRef.current.startSync();
      setNtpSyncStatus(prev => ({ ...prev, enabled: true }));
      
      return () => {
        if (ntpManagerRef.current) {
          ntpManagerRef.current.stopSync();
          ntpManagerRef.current = null;
        }
        setNtpSyncStatus(prev => ({ ...prev, enabled: false }));
      };
    } else {
      if (ntpManagerRef.current) {
        ntpManagerRef.current.stopSync();
        ntpManagerRef.current = null;
      }
      setNtpSyncStatus(prev => ({ ...prev, enabled: false }));
    }
  }, [ntpSyncEnabled, ntpSyncInterval, ntpDriftThreshold]);

  // Load audio sources when paths change
  useEffect(() => {
    warningAudioRef.current = warningAudioPath ? new Audio(warningAudioPath) : null;
  }, [warningAudioPath]);

  useEffect(() => {
    endAudioRef.current = endAudioPath ? new Audio(endAudioPath) : null;
  }, [endAudioPath]);

  const playAudio = async (
    ref: React.RefObject<HTMLAudioElement | null>,
    successKey: string,
    failKey: string,
    alertType: string
  ) => {
    if (!ref.current || audioAlertsPlayedThisRound.has(alertType)) return;
    try {
      await ref.current.play();
      setAudioAlertStatus(successKey);
      setAudioAlertsPlayedThisRound(prev => new Set([...prev, alertType]));
    } catch {
      setAudioAlertStatus(failKey);
      setAudioAlertsPlayedThisRound(prev => new Set([...prev, alertType]));
    }
  };

  // Clear audio alerts when round changes or timer resets
  const clearAudioAlerts = () => {
    setAudioAlertStatus(null);
    setAudioAlertsPlayedThisRound(new Set());
  };

  // Play warning and end sounds at specific times
  useEffect(() => {
    if (
      clockState.isRunning &&
      !clockState.isPaused &&
      !clockState.isBetweenRounds
    ) {
      // Play warning sound at 11 seconds remaining
      if (
        clockState.minutes === 0 &&
        clockState.seconds === 11 &&
        warningAudioRef.current
      ) {
        playAudio(warningAudioRef, 'warning-success', 'warning-fail', 'warning');
      }
      // Play end sound at 1 second remaining
      if (
        clockState.minutes === 0 &&
        clockState.seconds === 1 &&
        endAudioRef.current
      ) {
        playAudio(endAudioRef, 'end-success', 'end-fail', 'end');
      }
    }
  }, [clockState.minutes, clockState.seconds, clockState.isRunning, clockState.isPaused, clockState.isBetweenRounds, audioAlertsPlayedThisRound]);

  const handleExternalCommand = (command: any) => {
    addDebugLog('API', 'External command received', command);
    switch (command.action) {
      case 'start':
        toast({ title: "Timer Started" });
        break;
      case 'pause':
        toast({ title: clockState.isPaused ? "Timer Resumed" : "Timer Paused" });
        break;
      case 'reset':
        toast({ title: 'Timer Reset' });
        clearAudioAlerts();
        break;
      case 'reset-time':
        toast({ title: 'Time Reset' });
        clearAudioAlerts();
        break;
      case 'reset-rounds':
        toast({ title: 'Rounds Reset' });
        clearAudioAlerts();
        break;
      case 'set-time':
        setInitialTime({ minutes: command.minutes, seconds: command.seconds });
        setClockState(prev => ({
          ...prev,
          minutes: command.minutes,
          seconds: command.seconds
        }));
        toast({ title: 'Time Set' });
        clearAudioAlerts();
        break;
      case 'next-round':
        toast({ title: `Round ${clockState.currentRound + 1} Started` });
        clearAudioAlerts();
        break;
      case 'previous-round':
        toast({ title: `Round ${clockState.currentRound - 1} Started` });
        clearAudioAlerts();
        break;
      case 'adjust-time':
        break;
    }
  };

  const startTimer = async () => {
    try {
      const response = await fetch('/api/start', { method: 'POST' });
      if (response.ok) {
        addDebugLog('UI', 'Timer started via API');
      }
    } catch (error) {
      addDebugLog('UI', 'Failed to start timer', { error: error.message });
    }
  };

  const pauseTimer = async () => {
    try {
      const response = await fetch('/api/pause', { method: 'POST' });
      if (response.ok) {
        addDebugLog('UI', 'Timer paused/resumed via API');
      }
    } catch (error) {
      addDebugLog('UI', 'Failed to pause/resume timer', { error: error.message });
    }
  };

  const togglePlayPause = () => {
    if (!clockState.isRunning || clockState.isPaused) {
      startTimer();
    } else {
      pauseTimer();
    }
  };

  const resetTime = async () => {
    try {
      const response = await fetch('/api/reset-time', { method: 'POST' });
      if (response.ok) {
        addDebugLog('UI', 'Time reset via API');
        clearAudioAlerts();
        // Immediately set local state to ensure neutral grey color
        setClockState(prev => ({
          ...prev,
          isRunning: false,
          isPaused: false,
          minutes: initialTime.minutes,
          seconds: initialTime.seconds
        }));
      }
    } catch (error) {
      addDebugLog('UI', 'Failed to reset time', { error: error.message });
    }
  };

  const resetRounds = async () => {
    try {
      const response = await fetch('/api/reset-rounds', { method: 'POST' });
      if (response.ok) {
        addDebugLog('UI', 'Rounds reset via API');
        clearAudioAlerts();
        // Immediately set local state to ensure neutral grey color
        setClockState(prev => ({
          ...prev,
          isRunning: false,
          isPaused: false,
          currentRound: 1,
          minutes: initialTime.minutes,
          seconds: initialTime.seconds,
          elapsedMinutes: 0,
          elapsedSeconds: 0,
          isBetweenRounds: false
        }));
      }
    } catch (error) {
      addDebugLog('UI', 'Failed to reset rounds', { error: error.message });
    }
  };

  const resetTimer = () => {
    resetRounds();
  };

  const nextRound = async () => {
    if (clockState.currentRound < clockState.totalRounds) {
      try {
        // Ensure server initial time matches current timer settings
        await fetch('/api/set-time', {
          method: 'POST',
          headers: { 'Content-Type': 'application/json' },
          body: JSON.stringify({ minutes: inputMinutes, seconds: inputSeconds })
        });

        const response = await fetch('/api/next-round', { method: 'POST' });
        if (response.ok) {
          addDebugLog('UI', 'Next round via API', {
            round: clockState.currentRound + 1
          });
          clearAudioAlerts();
        }
      } catch (error) {
        addDebugLog('UI', 'Failed to advance round', { error: error.message });
      }

      const newRound = clockState.currentRound + 1;
      setInitialTime({ minutes: inputMinutes, seconds: inputSeconds });
      setClockState(prev => ({
        ...prev,
        currentRound: newRound,
        minutes: inputMinutes,
        seconds: inputSeconds,
        isRunning: false,
        isPaused: false,
        elapsedMinutes: 0,
        elapsedSeconds: 0,
        isBetweenRounds: false
      }));
    }
  };

  const previousRound = () => {
    if (clockState.currentRound > 1) {
      const newRound = clockState.currentRound - 1;
      setClockState(prev => ({
        ...prev,
        currentRound: newRound,
        minutes: initialTime.minutes,
        seconds: initialTime.seconds,
        isRunning: false,
        isPaused: false,
        elapsedMinutes: 0,
        elapsedSeconds: 0,
        isBetweenRounds: false
      }));
      addDebugLog('UI', 'Previous round', { round: newRound });
      clearAudioAlerts();
    }
  };

  const adjustTimeBySeconds = async (secondsToAdd: number) => {
    if (clockState.isRunning && !clockState.isPaused) return;
    if (clockState.isBetweenRounds) return;
    
    try {
      const response = await fetch('/api/adjust-time', {
        method: 'POST',
        headers: { 'Content-Type': 'application/json' },
        body: JSON.stringify({ seconds: secondsToAdd })
      });
      
      if (response.ok) {
        addDebugLog('UI', 'Time adjusted via API', { adjustment: secondsToAdd });
      }
    } catch (error) {
      addDebugLog('UI', 'Failed to adjust time', { error: error.message });
    }
  };

  const setTime = async (minutes: number, seconds: number) => {
    const validMinutes = Math.max(0, Math.min(59, minutes));
    const validSeconds = Math.max(0, Math.min(59, seconds));
    
    try {
      const response = await fetch('/api/set-time', {
        method: 'POST',
        headers: { 'Content-Type': 'application/json' },
        body: JSON.stringify({ minutes: validMinutes, seconds: validSeconds })
      });
      
      if (response.ok) {
        setInitialTime({ minutes: validMinutes, seconds: validSeconds });
        setClockState(prev => ({
          ...prev,
          minutes: validMinutes,
          seconds: validSeconds
        }));
        addDebugLog('UI', 'Time set via API', { minutes: validMinutes, seconds: validSeconds });
        clearAudioAlerts();
      }
    } catch (error) {
      addDebugLog('UI', 'Failed to set time', { error: error.message });
    }
  };

  const setRounds = async (rounds: number) => {
    const validRounds = Math.max(1, Math.min(15, rounds));
    
    try {
      const response = await fetch('/api/set-rounds', {
        method: 'POST',
        headers: { 'Content-Type': 'application/json' },
        body: JSON.stringify({ rounds: validRounds })
      });
      
      if (response.ok) {
        addDebugLog('UI', 'Rounds set via API', { rounds: validRounds });
      }
    } catch (error) {
      addDebugLog('UI', 'Failed to set rounds', { error: error.message });
    }
  };

  const applySettings = async () => {
    addDebugLog('UI', 'Settings applied', { 
      time: { minutes: inputMinutes, seconds: inputSeconds },
      rounds: inputRounds,
      betweenRoundsEnabled,
      betweenRoundsTime,
      ntpSyncEnabled,
      ntpSyncInterval,
      ntpDriftThreshold
    });
    
    await setTime(inputMinutes, inputSeconds);
    await setRounds(inputRounds);
    
    try {
      await fetch('/api/set-between-rounds', {
        method: 'POST',
        headers: { 'Content-Type': 'application/json' },
        body: JSON.stringify({ enabled: betweenRoundsEnabled, time: betweenRoundsTime })
      });
      
      await fetch('/api/set-ntp-sync', {
        method: 'POST',
        headers: { 'Content-Type': 'application/json' },
        body: JSON.stringify({ 
          enabled: ntpSyncEnabled, 
          interval: ntpSyncInterval,
          driftThreshold: ntpDriftThreshold
        })
      });
    } catch (error) {
      addDebugLog('UI', 'Failed to sync settings with server', { error: error.message });
    }

<<<<<<< HEAD
    if (warningAudioFile) {
      const data = new FormData();
      data.append('audio', warningAudioFile);
      try {
        const res = await fetch('/api/upload-audio/warning', {
          method: 'POST',
          body: data
        });
        if (res.ok) {
          const json = await res.json();
          setWarningAudioPath(json.path);
        }
      } catch {
        // ignore
      }
    }

    if (endAudioFile) {
      const data = new FormData();
      data.append('audio', endAudioFile);
      try {
        const res = await fetch('/api/upload-audio/end', {
          method: 'POST',
          body: data
        });
        if (res.ok) {
          const json = await res.json();
          setEndAudioPath(json.path);
        }
      } catch {
        // ignore
      }
=======
    if (typeof window !== 'undefined') {
      localStorage.setItem('warningSoundPath', warningAudioPath);
      localStorage.setItem('endSoundPath', endAudioPath);
>>>>>>> 6dcbe1bb
    }

    setActiveTab('clock');
    toast({ title: "Settings Applied" });
  };

  const handleCommandCopy = (command: string) => {
    addDebugLog('UI', 'Command copied', { command });
    toast({ title: 'Command Copied', description: command });
  };

  return (
    <div className="min-h-screen bg-black text-white">
      <Tabs value={activeTab} onValueChange={setActiveTab} className="w-full h-full">
        <TabsList className="grid w-full grid-cols-5 mb-0 bg-gray-800 border-gray-700">
          <TabsTrigger value="clock" className="text-lg py-3 data-[state=active]:bg-gray-600">Clock</TabsTrigger>
          <TabsTrigger value="settings" className="text-lg py-3 data-[state=active]:bg-gray-600">
            <Settings className="w-5 h-5 mr-2" />
            Settings
          </TabsTrigger>
          <TabsTrigger value="info" className="text-lg py-3 data-[state=active]:bg-gray-600">
            <Info className="w-5 h-5 mr-2" />
            Info
          </TabsTrigger>
          <TabsTrigger value="api" className="text-lg py-3 data-[state=active]:bg-gray-600">
            <Server className="w-5 h-5 mr-2" />
            API Info
          </TabsTrigger>
          <TabsTrigger value="debug" className="text-lg py-3 data-[state=active]:bg-gray-600">
            <Bug className="w-5 h-5 mr-2" />
            Debug
          </TabsTrigger>
        </TabsList>

        {/* Show FloatingClock bar on non-clock tabs */}
        {activeTab !== 'clock' && (
          <FloatingClock 
            clockState={clockState} 
            ntpSyncStatus={ntpSyncStatus}
          />
        )}

        <TabsContent value="clock" className="space-y-4">
          <ClockDisplay
            clockState={clockState}
            ipAddress={ipAddress}
            betweenRoundsEnabled={betweenRoundsEnabled}
            betweenRoundsTime={betweenRoundsTime}
            ntpSyncStatus={ntpSyncStatus}
            audioAlertStatus={audioAlertStatus}
            onTogglePlayPause={togglePlayPause}
            onNextRound={nextRound}
            onPreviousRound={previousRound}
            onResetTime={resetTime}
            onResetRounds={resetRounds}
            onAdjustTimeBySeconds={adjustTimeBySeconds}
          />
        </TabsContent>

        <TabsContent value="settings">
          <SettingsTab
            inputMinutes={inputMinutes}
            inputSeconds={inputSeconds}
            inputRounds={inputRounds}
            betweenRoundsEnabled={betweenRoundsEnabled}
            betweenRoundsTime={betweenRoundsTime}
            ntpSyncEnabled={ntpSyncEnabled}
            ntpSyncInterval={ntpSyncInterval}
            ntpDriftThreshold={ntpDriftThreshold}
            warningSoundPath={warningAudioPath}
            endSoundPath={endAudioPath}
            setWarningSoundFile={setWarningAudioFile}
            setEndSoundFile={setEndAudioFile}
            setInputMinutes={setInputMinutes}
            setInputSeconds={setInputSeconds}
            setInputRounds={setInputRounds}
            setBetweenRoundsEnabled={setBetweenRoundsEnabled}
            setBetweenRoundsTime={setBetweenRoundsTime}
            setNtpSyncEnabled={setNtpSyncEnabled}
            setNtpSyncInterval={setNtpSyncInterval}
            setNtpDriftThreshold={setNtpDriftThreshold}
            setWarningSoundPath={setWarningAudioPath}
            setEndSoundPath={setEndAudioPath}
            onApplySettings={applySettings}
          />
        </TabsContent>

        <TabsContent value="info">
          <InfoTab />
        </TabsContent>

        <TabsContent value="api">
          <ApiInfoTab
            ipAddress={ipAddress}
            onCommandCopy={handleCommandCopy}
          />
        </TabsContent>

        <TabsContent value="debug">
          <DebugTab
            {...debugLogProps}
            onClearDebugLog={debugLogProps.clearDebugLog}
            connectedClients={connectedClients}
            ntpSyncStatus={ntpSyncStatus}
            clockStatusVisitors={clockStatusVisitors}
          />
        </TabsContent>
      </Tabs>
    </div>
  );
};

export default CountdownClock;<|MERGE_RESOLUTION|>--- conflicted
+++ resolved
@@ -73,28 +73,39 @@
 
   const { addDebugLog, ...debugLogProps } = useDebugLog();
 
-<<<<<<< HEAD
-  // Load audio paths from server on first render
-  useEffect(() => {
-    fetch('/api/audio')
-      .then(res => res.json())
-      .then(data => {
-        if (data.warningSoundPath) setWarningAudioPath(data.warningSoundPath);
-        if (data.endSoundPath) setEndAudioPath(data.endSoundPath);
-      })
-      .catch(() => {
-        // ignore errors
-      });
-=======
-  // Load saved audio paths from localStorage on first render
-  useEffect(() => {
-    if (typeof window === 'undefined') return;
-    const warn = localStorage.getItem('warningSoundPath');
-    const end = localStorage.getItem('endSoundPath');
-    if (warn) setWarningAudioPath(warn);
-    if (end) setEndAudioPath(end);
->>>>>>> 6dcbe1bb
-  }, []);
+// Load audio paths from server or fallback to localStorage
+useEffect(() => {
+  const loadAudioPaths = async () => {
+    try {
+      const res = await fetch('/api/audio');
+      const data = await res.json();
+
+      if (data.warningSoundPath) {
+        setWarningAudioPath(data.warningSoundPath);
+        if (typeof window !== 'undefined') {
+          localStorage.setItem('warningSoundPath', data.warningSoundPath);
+        }
+      }
+
+      if (data.endSoundPath) {
+        setEndAudioPath(data.endSoundPath);
+        if (typeof window !== 'undefined') {
+          localStorage.setItem('endSoundPath', data.endSoundPath);
+        }
+      }
+    } catch {
+      if (typeof window !== 'undefined') {
+        const warn = localStorage.getItem('warningSoundPath');
+        const end = localStorage.getItem('endSoundPath');
+        if (warn) setWarningAudioPath(warn);
+        if (end) setEndAudioPath(end);
+      }
+    }
+  };
+
+  loadAudioPaths();
+}, []);
+
 
   // Get local IP address for display
   useEffect(() => {
@@ -598,44 +609,45 @@
       addDebugLog('UI', 'Failed to sync settings with server', { error: error.message });
     }
 
-<<<<<<< HEAD
-    if (warningAudioFile) {
-      const data = new FormData();
-      data.append('audio', warningAudioFile);
-      try {
-        const res = await fetch('/api/upload-audio/warning', {
-          method: 'POST',
-          body: data
-        });
-        if (res.ok) {
-          const json = await res.json();
-          setWarningAudioPath(json.path);
-        }
-      } catch {
-        // ignore
-      }
-    }
-
-    if (endAudioFile) {
-      const data = new FormData();
-      data.append('audio', endAudioFile);
-      try {
-        const res = await fetch('/api/upload-audio/end', {
-          method: 'POST',
-          body: data
-        });
-        if (res.ok) {
-          const json = await res.json();
-          setEndAudioPath(json.path);
-        }
-      } catch {
-        // ignore
-      }
-=======
-    if (typeof window !== 'undefined') {
-      localStorage.setItem('warningSoundPath', warningAudioPath);
-      localStorage.setItem('endSoundPath', endAudioPath);
->>>>>>> 6dcbe1bb
+if (warningAudioFile) {
+  const data = new FormData();
+  data.append('audio', warningAudioFile);
+  try {
+    const res = await fetch('/api/upload-audio/warning', {
+      method: 'POST',
+      body: data
+    });
+    if (res.ok) {
+      const json = await res.json();
+      setWarningAudioPath(json.path);
+      if (typeof window !== 'undefined') {
+        localStorage.setItem('warningSoundPath', json.path);
+      }
+    }
+  } catch {
+    // ignore
+  }
+}
+
+if (endAudioFile) {
+  const data = new FormData();
+  data.append('audio', endAudioFile);
+  try {
+    const res = await fetch('/api/upload-audio/end', {
+      method: 'POST',
+      body: data
+    });
+    if (res.ok) {
+      const json = await res.json();
+      setEndAudioPath(json.path);
+      if (typeof window !== 'undefined') {
+        localStorage.setItem('endSoundPath', json.path);
+      }
+    }
+  } catch {
+    // ignore
+  }
+  
     }
 
     setActiveTab('clock');
