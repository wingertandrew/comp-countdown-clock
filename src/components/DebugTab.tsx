
import React from 'react';
import { Button } from '@/components/ui/button';
import { Card, CardContent, CardHeader, CardTitle } from '@/components/ui/card';
import { Download } from 'lucide-react';
import { DebugLogEntry, DebugFilter } from '@/types/clock';
import { downloadCSV } from '@/utils/clockUtils';

interface DebugTabProps {
  debugLog: DebugLogEntry[];
  debugFilter: DebugFilter;
  setDebugFilter: (filter: DebugFilter) => void;
  onClearDebugLog: () => void;
  filteredDebugLog: DebugLogEntry[];
  connectedClients: any[];
}

const DebugTab: React.FC<DebugTabProps> = ({
  debugLog,
  debugFilter,
  setDebugFilter,
  onClearDebugLog,
  filteredDebugLog,
  connectedClients
}) => {
  const handleDownloadCSV = () => {
    const csvData = debugLog.map(entry => ({
      timestamp: entry.timestamp,
      source: entry.source,
      action: entry.action,
      details: entry.details ? JSON.stringify(entry.details) : ''
    }));
    
    const filename = `countdown-clock-log-${new Date().toISOString().split('T')[0]}.csv`;
    downloadCSV(csvData, filename);
  };

  return (
    <div className="space-y-6 p-4 min-h-screen bg-gray-900">
      <Card className="bg-gray-800 border-gray-600">
        <CardHeader>
          <CardTitle className="text-3xl text-white mb-4">Connected Clients ({connectedClients.length})</CardTitle>
        </CardHeader>
        <CardContent>
          <div className="grid grid-cols-1 md:grid-cols-2 lg:grid-cols-3 gap-4 mb-6">
            {connectedClients.map((client, index) => (
              <div key={index} className="bg-gray-700 p-4 rounded-xl border border-gray-600">
                <div className="flex items-center gap-2 mb-2">
                  <div className="w-3 h-3 bg-green-500 rounded-full"></div>
                  <span className="text-white font-semibold">Client {index + 1}</span>
                </div>
                <div className="text-gray-300 text-sm space-y-1">
                  <div>ID: {client.id || 'Unknown'}</div>
                  <div>Connected: {client.connectedAt ? new Date(client.connectedAt).toLocaleTimeString() : 'Unknown'}</div>
                  <div>IP: {client.ip || 'Unknown'}</div>
<<<<<<< HEAD
                  <div>Hostname: {client.hostname || 'Unknown'}</div>
=======
>>>>>>> feb1ab81
                  <div>URL: {client.url || 'Unknown'}</div>
                </div>
              </div>
            ))}
            {connectedClients.length === 0 && (
              <div className="col-span-full text-gray-400 text-center py-8 text-xl">
                No clients connected
              </div>
            )}
          </div>
        </CardContent>
      </Card>

      <Card className="bg-gray-800 border-gray-600">
        <CardHeader>
          <CardTitle className="text-3xl text-white mb-4">Debug Log</CardTitle>
          <div className="flex gap-4 flex-wrap">
            <Button
              variant={debugFilter === 'ALL' ? 'default' : 'outline'}
              onClick={() => setDebugFilter('ALL')}
              className="text-lg h-12 px-6 text-white bg-gray-700 hover:bg-gray-600"
            >
              All ({debugLog.length})
            </Button>
            <Button
              variant={debugFilter === 'UI' ? 'default' : 'outline'}
              onClick={() => setDebugFilter('UI')}
              className="text-lg h-12 px-6 text-white bg-gray-700 hover:bg-gray-600"
            >
              UI ({debugLog.filter(e => e.source === 'UI').length})
            </Button>
            <Button
              variant={debugFilter === 'API' ? 'default' : 'outline'}
              onClick={() => setDebugFilter('API')}
              className="text-lg h-12 px-6 text-white bg-gray-700 hover:bg-gray-600"
            >
              API ({debugLog.filter(e => e.source === 'API').length})
            </Button>
            <Button
              variant={debugFilter === 'WEBSOCKET' ? 'default' : 'outline'}
              onClick={() => setDebugFilter('WEBSOCKET')}
              className="text-lg h-12 px-6 text-white bg-gray-700 hover:bg-gray-600"
            >
              WebSocket ({debugLog.filter(e => e.source === 'WEBSOCKET').length})
            </Button>
            <Button
              variant="outline"
              onClick={handleDownloadCSV}
              className="text-lg h-12 px-6 text-white bg-blue-600 hover:bg-blue-700"
            >
              <Download className="w-5 h-5 mr-2" />
              Download CSV
            </Button>
            <Button
              variant="outline"
              onClick={onClearDebugLog}
              className="text-lg h-12 px-6 text-white bg-red-600 hover:bg-red-700"
            >
              Clear Log
            </Button>
          </div>
        </CardHeader>
        <CardContent>
          <div className="max-h-[75vh] overflow-y-auto space-y-3">
            {filteredDebugLog.map((entry, index) => (
              <div key={index} className="bg-gray-700 p-4 rounded-xl text-lg border border-gray-600">
                <div className="flex items-center gap-4 mb-3">
                  <span className="text-gray-300 text-lg font-mono">
                    {new Date(entry.timestamp).toLocaleTimeString()}
                  </span>
                  <span className={`px-3 py-1 rounded text-lg font-bold ${
                    entry.source === 'UI' ? 'bg-blue-600 text-white' :
                    entry.source === 'API' ? 'bg-green-600 text-white' :
                    'bg-purple-600 text-white'
                  }`}>
                    {entry.source}
                  </span>
                  <span className="text-white font-semibold text-lg">{entry.action}</span>
                </div>
                {entry.details && (
                  <pre className="text-gray-300 text-base overflow-x-auto bg-gray-800 p-3 rounded-lg border">
                    {JSON.stringify(entry.details, null, 2)}
                  </pre>
                )}
              </div>
            ))}
            {filteredDebugLog.length === 0 && (
              <div className="text-gray-400 text-center py-12 text-2xl">
                No debug entries found for "{debugFilter}" filter
              </div>
            )}
          </div>
        </CardContent>
      </Card>
    </div>
  );
};

export default DebugTab;<|MERGE_RESOLUTION|>--- conflicted
+++ resolved
@@ -34,29 +34,39 @@
     const filename = `countdown-clock-log-${new Date().toISOString().split('T')[0]}.csv`;
     downloadCSV(csvData, filename);
   };
+return (
+  <div className="space-y-6 p-4 min-h-screen bg-gray-900">
+    <Card className="bg-gray-800 border-gray-600">
+      <CardHeader>
+        <CardTitle className="text-3xl text-white mb-4">
+          Connected Clients ({connectedClients.length})
+        </CardTitle>
+      </CardHeader>
+      <CardContent>
+        <div className="grid grid-cols-1 md:grid-cols-2 lg:grid-cols-3 gap-4 mb-6">
+          {connectedClients.map((client, index) => (
+            <div key={index} className="bg-gray-700 p-4 rounded-xl border border-gray-600">
+              <div className="flex items-center gap-2 mb-2">
+                <div className="w-3 h-3 bg-green-500 rounded-full"></div>
+                <span className="text-white font-semibold">Client {index + 1}</span>
+              </div>
+              <div className="text-gray-300 text-sm space-y-1">
+                <div>ID: {client.id || 'Unknown'}</div>
+                <div>
+                  Connected:{' '}
+                  {client.connectedAt ? new Date(client.connectedAt).toLocaleTimeString() : 'Unknown'}
+                </div>
+                <div>IP: {client.ip || 'Unknown'}</div>
+                <div>Hostname: {client.hostname || 'Unknown'}</div> {/* resolved line */}
+              </div>
+            </div>
+          ))}
+        </div>
+      </CardContent>
+    </Card>
+  </div>
+);
 
-  return (
-    <div className="space-y-6 p-4 min-h-screen bg-gray-900">
-      <Card className="bg-gray-800 border-gray-600">
-        <CardHeader>
-          <CardTitle className="text-3xl text-white mb-4">Connected Clients ({connectedClients.length})</CardTitle>
-        </CardHeader>
-        <CardContent>
-          <div className="grid grid-cols-1 md:grid-cols-2 lg:grid-cols-3 gap-4 mb-6">
-            {connectedClients.map((client, index) => (
-              <div key={index} className="bg-gray-700 p-4 rounded-xl border border-gray-600">
-                <div className="flex items-center gap-2 mb-2">
-                  <div className="w-3 h-3 bg-green-500 rounded-full"></div>
-                  <span className="text-white font-semibold">Client {index + 1}</span>
-                </div>
-                <div className="text-gray-300 text-sm space-y-1">
-                  <div>ID: {client.id || 'Unknown'}</div>
-                  <div>Connected: {client.connectedAt ? new Date(client.connectedAt).toLocaleTimeString() : 'Unknown'}</div>
-                  <div>IP: {client.ip || 'Unknown'}</div>
-<<<<<<< HEAD
-                  <div>Hostname: {client.hostname || 'Unknown'}</div>
-=======
->>>>>>> feb1ab81
                   <div>URL: {client.url || 'Unknown'}</div>
                 </div>
               </div>
