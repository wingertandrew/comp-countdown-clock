--- conflicted
+++ resolved
@@ -138,10 +138,7 @@
               addDebugLog('WEBSOCKET', 'Connected clients updated', { count: data.clients?.length || 0 });
             } else if (data.type === 'clock_status_visitors') {
               setClockStatusVisitors(data.visitors || []);
-<<<<<<< HEAD
-=======
-              addDebugLog('WEBSOCKET', 'Clock status visitors updated', { count: data.visitors?.length || 0 });
->>>>>>> 66e5bd9e
+// clean result – no log
             } else if (data.type === 'request-hostname') {
               ws.send(
                 JSON.stringify({
