--- conflicted
+++ resolved
@@ -91,7 +91,7 @@
 Bitfocus Companion is free control software for the Elgato Stream Deck. Use it to trigger the HTTP API from your Stream Deck or any network-connected device.
 
 ### Using Companion
-<<<<<<< HEAD
+
 1. Install [Bitfocus Companion](https://bitfocus.io/companion) and open the web interface.
 2. In the **Connections** tab add the **HTTP Request** module.
 3. Create a button and add an **HTTP Request** action.
@@ -101,22 +101,10 @@
 7. Keep the port `8080` unless you changed it in `server.js`.
 8. Test each button in Companion's emulator before deploying.
 
-For best results create separate buttons for `start`, `pause`, `reset` and `next-round`.  Companion sends the HTTP calls directly to the application and the connected clients stay in sync through WebSocket.
+For best results, create separate buttons for `start`, `pause`, `reset`, and `next-round`. Companion sends the HTTP calls directly to the application, and connected clients stay in sync through WebSocket.
 
-You can also add an HTTP Feedback in Companion to poll `http://localhost:8080/api/status` every second and show the current `minutes`, `seconds` or `round` fields directly on your Stream Deck keys.
-Combine feedback variables with button styles to change text or colors as the timer updates.
-=======
-1. Add HTTP Request actions in Companion
-2. Configure your device's IP address (use `localhost` during development)
-3. Use the API endpoints listed above
-4. Set appropriate HTTP methods (POST for controls, GET for status)
-5. Set the port to `8080` unless you changed it in `server.js`
-6. Test each button in Companion's emulator before deploying
+You can also add an HTTP Feedback in Companion to poll `http://localhost:8080/api/status` every second and show the current `minutes`, `seconds`, or `round` fields directly on your Stream Deck keys. Combine feedback variables with button styles to change text or colors as the timer updates.
 
-For best results create separate buttons for `start`, `pause`, `reset` and `next-round`.  Companion sends the HTTP calls directly to the application and the connected clients stay in sync through WebSocket.
-
-You can also use Companion's HTTP feedback feature to poll `/api/status` and display the remaining time or current round on your Stream Deck keys.
->>>>>>> 33077e08
 
 ### Example Stream Deck Layout
 - Button 1: Start Timer (POST /api/start)
