--- conflicted
+++ resolved
@@ -563,11 +563,7 @@
                     max="59"
                     value={inputMinutes}
                     onChange={(e) => setInputMinutes(parseInt(e.target.value) || 0)}
-<<<<<<< HEAD
-                    className="text-7xl h-32 bg-gray-700 border-gray-600 text-center text-white"
-=======
                     className="text-8xl h-40 bg-gray-700 border-gray-600 text-center text-white"
->>>>>>> 33077e08
                   />
                   <div className="flex gap-4 mt-4">
                     <Button
@@ -595,11 +591,8 @@
                     max="59"
                     value={inputSeconds}
                     onChange={(e) => setInputSeconds(parseInt(e.target.value) || 0)}
-<<<<<<< HEAD
-                    className="text-7xl h-32 bg-gray-700 border-gray-600 text-center text-white"
-=======
-                    className="text-8xl h-40 bg-gray-700 border-gray-600 text-center text-white"
->>>>>>> 33077e08
+className="text-8xl h-40 bg-gray-700 border-gray-600 text-center text-white"
+
                   />
                   <div className="flex gap-4 mt-4">
                     <Button
@@ -627,11 +620,8 @@
                     max="15"
                     value={inputRounds}
                     onChange={(e) => setInputRounds(parseInt(e.target.value) || 1)}
-<<<<<<< HEAD
-                    className="text-7xl h-32 bg-gray-700 border-gray-600 text-center text-white"
-=======
-                    className="text-8xl h-40 bg-gray-700 border-gray-600 text-center text-white"
->>>>>>> 33077e08
+className="text-8xl h-40 bg-gray-700 border-gray-600 text-center text-white"
+
                   />
                   <div className="flex gap-4 mt-4">
                     <Button
