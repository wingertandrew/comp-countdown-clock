
import React, { useState, useEffect, useRef } from 'react';

interface ClockData {
  minutes: number;
  seconds: number;
  currentRound: number;
  totalRounds: number;
  isRunning: boolean;
  isPaused: boolean;
  isBetweenRounds: boolean;
  betweenRoundsMinutes: number;
  betweenRoundsSeconds: number;
  ntpOffset?: number;
  warningSoundPath?: string;
  endSoundPath?: string;
}

const ClockArena = () => {
  const [clockData, setClockData] = useState<ClockData>({
    minutes: 5,
    seconds: 0,
    currentRound: 1,
    totalRounds: 3,
    isRunning: false,
    isPaused: false,
    isBetweenRounds: false,
    betweenRoundsMinutes: 0,
    betweenRoundsSeconds: 0,
    ntpOffset: 0
  });

  const [warningSoundPath, setWarningSoundPath] = useState<string | null>(null);
  const [endSoundPath, setEndSoundPath] = useState<string | null>(null);
  const warningAudioRef = useRef<HTMLAudioElement | null>(null);
  const endAudioRef = useRef<HTMLAudioElement | null>(null);

<<<<<<< HEAD
  // Load audio paths from server
  useEffect(() => {
    fetch('/api/audio')
      .then(res => res.json())
      .then(data => {
        setWarningSoundPath(data.warningSoundPath);
        setEndSoundPath(data.endSoundPath);
      })
      .catch(() => {});
=======
  // Load audio paths from localStorage
  useEffect(() => {
    if (typeof window === 'undefined') return;
    setWarningSoundPath(localStorage.getItem('warningSoundPath'));
    setEndSoundPath(localStorage.getItem('endSoundPath'));
>>>>>>> 6dcbe1bb
  }, []);

  // Update audio refs when paths change
  useEffect(() => {
    warningAudioRef.current = warningSoundPath ? new Audio(warningSoundPath) : null;
  }, [warningSoundPath]);

  useEffect(() => {
    endAudioRef.current = endSoundPath ? new Audio(endSoundPath) : null;
  }, [endSoundPath]);

  useEffect(() => {
    // Connect to WebSocket for real-time updates
    const connectWebSocket = () => {
      try {
        const protocol = window.location.protocol === 'https:' ? 'wss:' : 'ws:';
        const ws = new WebSocket(`${protocol}//${window.location.hostname}:${window.location.port || 4040}/ws`);

        ws.onmessage = (event) => {
          try {
            const data = JSON.parse(event.data);
            if (data.type === 'status') {
              setClockData(data);
              if (data.warningSoundPath) setWarningSoundPath(data.warningSoundPath);
              if (data.endSoundPath) setEndSoundPath(data.endSoundPath);
            }
          } catch (error) {
            console.error('Invalid WebSocket message:', error);
          }
        };

        ws.onerror = () => {
          console.log('WebSocket connection failed, retrying in 5 seconds...');
          setTimeout(connectWebSocket, 5000);
        };

        return ws;
      } catch (error) {
        console.log('WebSocket not available');
        return null;
      }
    };

    const ws = connectWebSocket();
    
    return () => {
      if (ws && ws.readyState === WebSocket.OPEN) {
        ws.close();
      }
    };
  }, []);

  const formatTime = (minutes: number, seconds: number) => {
    return `${minutes.toString().padStart(2, '0')}:${seconds.toString().padStart(2, '0')}`;
  };

  const getTimerColor = () => {
    if (clockData.isPaused) return 'text-yellow-400';
    if (clockData.isBetweenRounds) return 'text-purple-400';
    if (clockData.isRunning) return 'text-green-400';
    if (!clockData.isBetweenRounds && clockData.minutes === 0 && clockData.seconds <= 10) return 'text-red-400 animate-pulse';
    return 'text-white';
  };

  const getRoundColor = () => {
    return clockData.isRunning ? 'text-blue-400' : 'text-gray-400';
  };

  const playAudio = async (ref: React.RefObject<HTMLAudioElement | null>) => {
    if (!ref.current) return;
    try {
      await ref.current.play();
    } catch {
      // ignore playback errors
    }
  };

  // Play audio at 10s warning and end
  useEffect(() => {
    if (
      clockData.isRunning &&
      !clockData.isPaused &&
      !clockData.isBetweenRounds
    ) {
      if (clockData.minutes === 0 && clockData.seconds === 10 && warningAudioRef.current) {
        playAudio(warningAudioRef);
      }
      if (clockData.minutes === 0 && clockData.seconds === 0 && endAudioRef.current) {
        playAudio(endAudioRef);
      }
    }
  }, [clockData.minutes, clockData.seconds, clockData.isRunning, clockData.isPaused, clockData.isBetweenRounds]);

  return (
    <div className="min-h-screen bg-black text-white">
      {/* Top Left Corner - Main Timer */}
      <div className="absolute top-8 left-8">
        <div className={`text-8xl font-mono font-bold tracking-wider mb-2 ${getTimerColor()}`}>
          {clockData.isBetweenRounds 
            ? formatTime(clockData.betweenRoundsMinutes, clockData.betweenRoundsSeconds)
            : formatTime(clockData.minutes, clockData.seconds)
          }
        </div>
        
        {/* Round Indicator */}
        <div className={`text-2xl font-bold ${getRoundColor()}`}>
          R{clockData.currentRound}/{clockData.totalRounds}
        </div>
        
        {/* Status Indicator */}
        {clockData.isPaused && (
          <div className="text-xl text-yellow-400 animate-pulse mt-1">
            ⏸️ PAUSED
          </div>
        )}
        
        {clockData.isBetweenRounds && (
          <div className="text-xl text-purple-400 animate-pulse mt-1">
            🔄 BETWEEN ROUNDS
          </div>
        )}
        
        {!clockData.isRunning && !clockData.isPaused && !clockData.isBetweenRounds && (
          <div className="text-xl text-red-400 mt-1">
            ⏹️ STOPPED
          </div>
        )}
        
        {clockData.isRunning && !clockData.isPaused && !clockData.isBetweenRounds && (
          <div className="text-xl text-green-400 mt-1">
            ▶️ RUNNING
          </div>
        )}
      </div>

      {/* Background Arena Graphics */}
      <div className="absolute inset-0 pointer-events-none opacity-10">
        {/* Grid Pattern */}
        <div className="absolute inset-0" style={{
          backgroundImage: `
            linear-gradient(rgba(255,255,255,0.1) 1px, transparent 1px),
            linear-gradient(90deg, rgba(255,255,255,0.1) 1px, transparent 1px)
          `,
          backgroundSize: '50px 50px'
        }}></div>
        
        {/* Corner Accents */}
        <div className="absolute top-0 right-0 w-32 h-32 border-r-4 border-t-4 border-blue-500"></div>
        <div className="absolute bottom-0 left-0 w-32 h-32 border-l-4 border-b-4 border-blue-500"></div>
        <div className="absolute bottom-0 right-0 w-32 h-32 border-r-4 border-b-4 border-blue-500"></div>
      </div>

      {/* Center Logo/Text Area (Available for customization) */}
      <div className="absolute inset-0 flex items-center justify-center">
        <div className="text-6xl font-bold text-gray-800 opacity-20">
          ARENA
        </div>
      </div>

      {/* Bottom Right - Round Progress */}
      <div className="absolute bottom-8 right-8">
        <div className="flex space-x-2">
          {Array.from({ length: clockData.totalRounds }, (_, i) => (
            <div
              key={i}
              className={`w-6 h-6 rounded-full border-2 ${
                i + 1 <= clockData.currentRound
                  ? 'bg-blue-500 border-blue-500'
                  : 'border-gray-600'
              }`}
            />
          ))}
        </div>
      </div>
    </div>
  );
};

export default ClockArena;<|MERGE_RESOLUTION|>--- conflicted
+++ resolved
@@ -34,25 +34,28 @@
   const [endSoundPath, setEndSoundPath] = useState<string | null>(null);
   const warningAudioRef = useRef<HTMLAudioElement | null>(null);
   const endAudioRef = useRef<HTMLAudioElement | null>(null);
-
-<<<<<<< HEAD
-  // Load audio paths from server
-  useEffect(() => {
-    fetch('/api/audio')
-      .then(res => res.json())
-      .then(data => {
-        setWarningSoundPath(data.warningSoundPath);
-        setEndSoundPath(data.endSoundPath);
-      })
-      .catch(() => {});
-=======
-  // Load audio paths from localStorage
-  useEffect(() => {
-    if (typeof window === 'undefined') return;
-    setWarningSoundPath(localStorage.getItem('warningSoundPath'));
-    setEndSoundPath(localStorage.getItem('endSoundPath'));
->>>>>>> 6dcbe1bb
-  }, []);
+  
+// Load audio paths from server first, fallback to localStorage
+useEffect(() => {
+  const loadAudioPaths = async () => {
+    try {
+      const res = await fetch('/api/audio');
+      const data = await res.json();
+      if (data.warningSoundPath) setWarningSoundPath(data.warningSoundPath);
+      if (data.endSoundPath) setEndSoundPath(data.endSoundPath);
+    } catch {
+      // Fallback to localStorage if fetch fails
+      if (typeof window !== 'undefined') {
+        const localWarning = localStorage.getItem('warningSoundPath');
+        const localEnd = localStorage.getItem('endSoundPath');
+        if (localWarning) setWarningSoundPath(localWarning);
+        if (localEnd) setEndSoundPath(localEnd);
+      }
+    }
+  };
+  loadAudioPaths();
+}, []);
+
 
   // Update audio refs when paths change
   useEffect(() => {
